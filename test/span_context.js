// Copyright (c) 2016 Uber Technologies, Inc.
//
// Licensed under the Apache License, Version 2.0 (the "License"); you may not use this file except
// in compliance with the License. You may obtain a copy of the License at
//
// http://www.apache.org/licenses/LICENSE-2.0
//
// Unless required by applicable law or agreed to in writing, software distributed under the License
// is distributed on an "AS IS" BASIS, WITHOUT WARRANTIES OR CONDITIONS OF ANY KIND, either express
// or implied. See the License for the specific language governing permissions and limitations under
// the License.

import { assert } from 'chai';
<<<<<<< HEAD
import * as constants from '../src/constants.js';
import SpanContext from '../src/span_context';
import Utils from '../src/util.js';
=======
import SpanContext from '../src/span_context';
import Utils from '../src/util';
>>>>>>> 559045fb

describe('SpanContext should', () => {
  let LARGEST_64_BUFFER;
  before(() => {
    LARGEST_64_BUFFER = new Buffer(8);
    LARGEST_64_BUFFER.writeUInt32BE(0xffffffff, 0);
    LARGEST_64_BUFFER.writeUInt32BE(0xffffffff, 4);
  });

  it('return given values as they were set', () => {
    let traceId = Utils.encodeInt64(1);
    let spanId = Utils.encodeInt64(2);
    let parentId = Utils.encodeInt64(3);
    let flags = 1;

    let context = SpanContext.withBinaryIds(traceId, spanId, parentId, flags);

    assert.deepEqual(traceId, context.traceId);
    assert.deepEqual(spanId, context.spanId);
    assert.deepEqual(parentId, context.parentId);
    assert.equal(flags, context.flags);
  });

  it('return IsSampled properly', () => {
    let context = SpanContext.withBinaryIds(
      Utils.encodeInt64(1),
      Utils.encodeInt64(2),
      Utils.encodeInt64(3),
      3
    );
    assert.isOk(context.isSampled());
    assert.isOk(context.isDebug());

    context.flags = 0;
    assert.isNotOk(context.isSampled());
    assert.isNotOk(context.isDebug());
  });

  it('format strings properly with toString', () => {
    let ctx1 = SpanContext.withBinaryIds(Utils.encodeInt64(0x100), Utils.encodeInt64(0x7f), null, 1);
    assert.equal(ctx1.toString(), '100:7f:0:1');

    let ctx2 = SpanContext.withBinaryIds(
      Utils.encodeInt64(255 << 4),
      Utils.encodeInt64(127),
      Utils.encodeInt64(256),
      0
    );
    assert.equal(ctx2.toString(), 'ff0:7f:100:0');

    // test large numbers
    let ctx3 = SpanContext.withBinaryIds(LARGEST_64_BUFFER, LARGEST_64_BUFFER, LARGEST_64_BUFFER, 0);
    assert.equal(ctx3.toString(), 'ffffffffffffffff:ffffffffffffffff:ffffffffffffffff:0');
    assert.equal('ffffffffffffffff', ctx3.traceIdStr);
    assert.equal('ffffffffffffffff', ctx3.spanIdStr);
    assert.equal('ffffffffffffffff', ctx3.parentIdStr);
  });

  it('turn properly formatted strings into correct span contexts', () => {
    let context = SpanContext.fromString('100:7f:0:1');

    assert.deepEqual('100', context.traceIdStr);
    assert.deepEqual(Utils.encodeInt64(0x7f), context.spanId);
    assert.equal(null, context.parentId);
    assert.equal(1, context.flags);

    // test large numbers
    context = SpanContext.fromString('ffffffffffffffff:ffffffffffffffff:5:1');
    assert.equal('ffffffffffffffff', context.traceIdStr);
    assert.equal('ffffffffffffffff', context.spanIdStr);
    assert.deepEqual(LARGEST_64_BUFFER, context.spanId);
    assert.deepEqual(LARGEST_64_BUFFER, context.spanId);
    assert.deepEqual(Utils.encodeInt64(0x5), context.parentId);
    assert.equal(context.flags, 0x1);
  });

  it('return null on malformed traces', () => {
    assert.equal(SpanContext.fromString('bad value'), null);
    assert.equal(SpanContext.fromString('1:1:1:1:1'), null, 'Too many colons');
    assert.equal(SpanContext.fromString('1:1:1'), null, 'Too few colons');
    assert.equal(SpanContext.fromString('x:1:1:1'), null, 'Not all numbers');
    assert.equal(SpanContext.fromString('1:x:1:1'), null, 'Not all numbers');
    assert.equal(SpanContext.fromString('1:1:x:1'), null, 'Not all numbers');
    assert.equal(SpanContext.fromString('1:1:1:x'), null, 'Not all numbers');
    assert.equal(SpanContext.fromString('0:1:1:1'), null, 'Trace ID cannot be zero');
  });
});<|MERGE_RESOLUTION|>--- conflicted
+++ resolved
@@ -11,14 +11,8 @@
 // the License.
 
 import { assert } from 'chai';
-<<<<<<< HEAD
-import * as constants from '../src/constants.js';
-import SpanContext from '../src/span_context';
-import Utils from '../src/util.js';
-=======
 import SpanContext from '../src/span_context';
 import Utils from '../src/util';
->>>>>>> 559045fb
 
 describe('SpanContext should', () => {
   let LARGEST_64_BUFFER;
