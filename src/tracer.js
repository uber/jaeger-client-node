// @flow
// Copyright (c) 2016 Uber Technologies, Inc.
//
// Licensed under the Apache License, Version 2.0 (the "License"); you may not use this file except
// in compliance with the License. You may obtain a copy of the License at
//
// http://www.apache.org/licenses/LICENSE-2.0
//
// Unless required by applicable law or agreed to in writing, software distributed under the License
// is distributed on an "AS IS" BASIS, WITHOUT WARRANTIES OR CONDITIONS OF ANY KIND, either express
// or implied. See the License for the specific language governing permissions and limitations under
// the License.

import * as opentracing from 'opentracing';
import { Tags as otTags } from 'opentracing';
import os from 'os';
import uuidv4 from 'uuid/v4';
import BaggageSetter from './baggage/baggage_setter';
import DefaultBaggageRestrictionManager from './baggage/default_baggage_restriction_manager';
import * as constants from './constants';
import NullLogger from './logger';
import Metrics from './metrics/metrics';
import NoopMetricFactory from './metrics/noop/metric_factory';
import BinaryCodec from './propagators/binary_codec';
import TextMapCodec from './propagators/text_map_codec';
import NoopReporter from './reporters/noop_reporter';
import ConstSampler from './samplers/const_sampler';
import { adaptSamplerOrThrow } from './samplers/_adapt_sampler';
import Span from './span';
import SpanContext from './span_context';
import DefaultThrottler from './throttler/default_throttler';
import Utils from './util';
import version from './version';

export default class Tracer {
  _serviceName: string;
  _reporter: Reporter;
  _sampler: Sampler;
  _logger: NullLogger;
  _tags: any;
  _injectors: any;
  _extractors: any;
  _metrics: any;
  _baggageSetter: BaggageSetter;
  _debugThrottler: Throttler & ProcessSetter;
  _process: Process;
  _traceId128bit: boolean;

  /**
   * @param {String} [serviceName] - name of the current service or application.
   * @param {Object} [reporter] - reporter used to submit finished spans to Jaeger backend.
   * @param {Object} [sampler] - sampler used to decide if trace should be sampled when starting a new one.
   * @param {Object} [options] - the fields to set on the newly created span.
   * @param {Object} [options.tags] - set of key-value pairs which will be set
   *        as process-level tags on the Tracer itself.
   * @param {Object} [options.metrics] - instance of the Metrics class from ./metrics/metrics.js.
   * @param {Object} [options.logger] - a logger matching NullLogger API from ./logger.js.
   * @param {Object} [options.baggageRestrictionManager] - a baggageRestrictionManager matching
   * @param {Object} [options.contextKey] - a name of the key to extract/inject context from headers
   * @param {Object} [options.baggagePrefix] - a name of the context baggage key prefix
   * @param {boolean} [options.traceId128bit] - generate root span with a 128bit traceId.
   * BaggageRestrictionManager API from ./baggage.js.
   */
  constructor(
    serviceName: string,
    reporter: Reporter = new NoopReporter(),
    sampler: LegacySamplerV1 | Sampler = new ConstSampler(false),
    options: any = {}
  ) {
    this._tags = options.tags ? Utils.clone(options.tags) : {};
    this._tags[constants.JAEGER_CLIENT_VERSION_TAG_KEY] = `Node-${version}`;
    this._tags[constants.TRACER_HOSTNAME_TAG_KEY] =
      this._tags[constants.TRACER_HOSTNAME_TAG_KEY] || os.hostname();
    this._tags[constants.PROCESS_IP] = this._tags[constants.PROCESS_IP] || Utils.myIp();

    this._metrics = options.metrics || new Metrics(new NoopMetricFactory());

    this._serviceName = serviceName;
    this._reporter = reporter;
    // TODO(joe): verify we want to throw if the sampler is invalid
    this._sampler = adaptSamplerOrThrow(sampler);
    this._logger = options.logger || new NullLogger();
    this._baggageSetter = new BaggageSetter(
      options.baggageRestrictionManager || new DefaultBaggageRestrictionManager(),
      this._metrics
    );
    this._debugThrottler = options.debugThrottler || new DefaultThrottler(false);
    this._injectors = {};
    this._extractors = {};

    let codecOptions = {
      contextKey: options.contextKey || null,
      baggagePrefix: options.baggagePrefix || null,
      urlEncoding: false,
      metrics: this._metrics,
    };

    let textCodec = new TextMapCodec(codecOptions);
    this.registerInjector(opentracing.FORMAT_TEXT_MAP, textCodec);
    this.registerExtractor(opentracing.FORMAT_TEXT_MAP, textCodec);

    codecOptions.urlEncoding = true;

    let httpCodec = new TextMapCodec(codecOptions);
    this.registerInjector(opentracing.FORMAT_HTTP_HEADERS, httpCodec);
    this.registerExtractor(opentracing.FORMAT_HTTP_HEADERS, httpCodec);

    let binaryCodec = new BinaryCodec();
    this.registerInjector(opentracing.FORMAT_BINARY, binaryCodec);
    this.registerExtractor(opentracing.FORMAT_BINARY, binaryCodec);

    const uuid = uuidv4();
    this._tags[constants.TRACER_CLIENT_ID_TAG_KEY] = uuid;
    this._process = {
      serviceName: serviceName,
      tags: Utils.convertObjectToTags(this._tags),
      uuid: uuid,
    };
    this._debugThrottler.setProcess(this._process);
    // TODO update reporter to implement ProcessSetter
    this._reporter.setProcess(this._process.serviceName, this._process.tags);

    this._traceId128bit = options.traceId128bit;
  }

  _startInternalSpan(
    spanContext: SpanContext,
    operationName: string,
    startTime: number,
    userTags: ?{},
    internalTags: ?{},
    references: Array<Reference>,
    hadParent: boolean,
    isRpcServer: boolean
  ): Span {
    const span = new Span(this, operationName, spanContext, startTime, references);
    if (!span._spanContext.samplingFinalized) {
      const decision = this._sampler.onCreateSpan(span);
      span._applySamplingDecision(decision);
    }

    if (userTags) {
      span.addTags(userTags);
    }
    if (internalTags) {
      span._appendTags(internalTags); // no need to run internal tags through sampler
    }

    // emit metrics
    if (span.context().isSampled()) {
      this._metrics.spansStartedSampled.increment(1);
      if (!hadParent) {
        this._metrics.tracesStartedSampled.increment(1);
      } else if (isRpcServer) {
        this._metrics.tracesJoinedSampled.increment(1);
      }
    } else {
      this._metrics.spansStartedNotSampled.increment(1);
      if (!hadParent) {
        this._metrics.tracesStartedNotSampled.increment(1);
      } else if (isRpcServer) {
        this._metrics.tracesJoinedNotSampled.increment(1);
      }
    }

    return span;
  }

  _report(span: Span): void {
    this._metrics.spansFinished.increment(1);
    this._reporter.report(span);
  }

  registerInjector(format: string, injector: Injector): void {
    this._injectors[format] = injector;
  }

  registerExtractor(format: string, extractor: Extractor): void {
    this._extractors[format] = extractor;
  }

  /**
   * The method for creating a root or child span.
   *
   * @param {string} operationName - the name of the operation.
   * @param {object} [options] - the fields to set on the newly created span.
   * @param {string} options.operationName - the name to use for the newly
   *        created span. Required if called with a single argument.
   * @param {SpanContext} [options.childOf] - a parent SpanContext (or Span,
   *        for convenience) that the newly-started span will be the child of
   *        (per REFERENCE_CHILD_OF). If specified, `fields.references` must
   *        be unspecified.
   * @param {array} [options.references] - an array of Reference instances,
   *        each pointing to a causal parent SpanContext. If specified,
   *        `fields.childOf` must be unspecified.
   * @param {object} [options.tags] - set of key-value pairs which will be set
   *        as tags on the newly created Span. Ownership of the object is
   *        passed to the created span for efficiency reasons (the caller
   *        should not modify this object after calling startSpan).
   * @param {number} [options.startTime] - a manually specified start time for
   *        the created Span object. The time should be specified in
   *        milliseconds as Unix timestamp. Decimal value are supported
   *        to represent time values with sub-millisecond accuracy.
   * @return {Span} - a new Span object.
   **/
  startSpan(operationName: string, options: ?startSpanOptions): Span {
    options = options || {};
    let references = options.references || [];

    let userTags = options.tags;
    let startTime = options.startTime || this.now();

    // followsFromIsParent is used to ensure that CHILD_OF reference is preferred
    // as a parent even if it comes after FOLLOWS_FROM reference.
    let followsFromIsParent = false;
    let parent: ?SpanContext = options.childOf instanceof Span ? options.childOf.context() : options.childOf;
    // If there is no childOf in options, then search list of references
    for (let i = 0; i < references.length; i++) {
      let ref: Reference = references[i];
      if (ref.type() === opentracing.REFERENCE_CHILD_OF) {
        if (!parent || followsFromIsParent) {
          parent = ref.referencedContext();
          break;
        }
      } else if (ref.type() === opentracing.REFERENCE_FOLLOWS_FROM) {
        if (!parent) {
          parent = ref.referencedContext();
          followsFromIsParent = true;
        }
      }
    }

    let ctx: SpanContext;
    let internalTags: any = {};
    let hasValidParent = false;
    if (!parent || !parent.isValid) {
<<<<<<< HEAD
      let flags = 0;
      if (this._sampler.isSampled(operationName, internalTags)) {
        flags |= constants.SAMPLED_MASK;
      }

=======
      let randomId = Utils.getRandom64();
      ctx = new SpanContext(randomId, randomId);
>>>>>>> 0fae741b
      if (parent) {
        // fake parent, doesn't contain a parent trace-id, but may contain debug-id/baggage
        if (parent.isDebugIDContainerOnly() && this._isDebugAllowed(operationName)) {
          ctx._setSampled(true);
          ctx._setDebug(true);
          internalTags[constants.JAEGER_DEBUG_HEADER] = parent.debugId;
        }
        // baggage that could have been passed via `jaeger-baggage` header
        ctx.baggage = parent.baggage;
      }
<<<<<<< HEAD

      if (this._traceId128bit) {
        let randomId = Utils.getRandom128();
        ctx.traceId = randomId;
        ctx.spanId = randomId.slice(-8);
      } else {
        let randomId = Utils.getRandom64();
        ctx.traceId = randomId;
        ctx.spanId = randomId;
      }

      ctx.parentId = null;
      ctx.flags = flags;
=======
>>>>>>> 0fae741b
    } else {
      hasValidParent = true;
      let spanId = Utils.getRandom64();
      ctx = parent._makeChildContext(spanId);
      ctx.finalizeSampling(); // will finalize sampling for all spans sharing this traceId
    }

    const isRpcServer = Boolean(userTags && userTags[otTags.SPAN_KIND] === otTags.SPAN_KIND_RPC_SERVER);
    return this._startInternalSpan(
      ctx,
      operationName,
      startTime,
      userTags,
      internalTags,
      references,
      hasValidParent,
      isRpcServer
    );
  }

  /**
   * Saves the span context into the carrier object for various formats, and encoders.
   *
   * @param  {SpanContext} spanContext - the SpanContext to inject into the
   *         carrier object. As a convenience, a Span instance may be passed
   *         in instead (in which case its .context() is used for the
   *         inject()).
   * @param  {string} format - the format of the carrier.
   * @param  {any} carrier - see the documentation for the chosen `format`
   *         for a description of the carrier object.
   **/
  inject(spanContext: SpanContext | Span, format: string, carrier: any): void {
    if (!spanContext) {
      return;
    }
    const injector = this._injectors[format];
    if (!injector) {
      throw new Error(`Unsupported format: ${format}`);
    }
    const _context = spanContext instanceof Span ? spanContext.context() : spanContext;
    _context.finalizeSampling();
    injector.inject(_context, carrier);
  }

  /**
   * Responsible for extracting a span context from various serialized formats.
   *
   * @param  {string} format - the format of the carrier.
   * @param  {any} carrier - the type of the carrier object is determined by
   *         the format.
   * @return {SpanContext}
   *         The extracted SpanContext, or null if no such SpanContext could
   *         be found in `carrier`
   */
  extract(format: string, carrier: any): SpanContext {
    let extractor = this._extractors[format];
    if (!extractor) {
      throw new Error(`Unsupported format: ${format}`);
    }
    const spanContext = extractor.extract(carrier);
    if (spanContext) {
      spanContext.finalizeSampling();
    }
    return spanContext;
  }

  /**
   * Closes the tracer, flushes spans, and executes any callbacks if necessary.
   *
   * @param {Function} [callback] - a callback that runs after the tracer has been closed.
   **/
  close(callback: Function): void {
    let reporter = this._reporter;
    this._reporter = new NoopReporter();
    reporter.close(() => {
      this._sampler.close(callback);
    });
    this._debugThrottler.close();
  }

  /**
   * Returns the current timestamp in milliseconds since the Unix epoch.
   * Fractional values are allowed so that timestamps with sub-millisecond
   * accuracy can be represented.
   */
  now(): number {
    // TODO investigate process.hrtime; verify it is available in all Node versions.
    // http://stackoverflow.com/questions/11725691/how-to-get-a-microtime-in-node-js
    return Date.now();
  }

  _isDebugAllowed(operation: string): boolean {
    return this._debugThrottler.isAllowed(operation);
  }
}<|MERGE_RESOLUTION|>--- conflicted
+++ resolved
@@ -234,16 +234,13 @@
     let internalTags: any = {};
     let hasValidParent = false;
     if (!parent || !parent.isValid) {
-<<<<<<< HEAD
-      let flags = 0;
-      if (this._sampler.isSampled(operationName, internalTags)) {
-        flags |= constants.SAMPLED_MASK;
-      }
-
-=======
-      let randomId = Utils.getRandom64();
-      ctx = new SpanContext(randomId, randomId);
->>>>>>> 0fae741b
+      if (this._traceId128bit) {
+        let randomId = Utils.getRandom128();
+        ctx = new SpanContext(randomId, randomId.slice(-8));
+      } else {
+        let randomId = Utils.getRandom64();
+        ctx = new SpanContext(randomId, randomId);
+      }
       if (parent) {
         // fake parent, doesn't contain a parent trace-id, but may contain debug-id/baggage
         if (parent.isDebugIDContainerOnly() && this._isDebugAllowed(operationName)) {
@@ -254,22 +251,6 @@
         // baggage that could have been passed via `jaeger-baggage` header
         ctx.baggage = parent.baggage;
       }
-<<<<<<< HEAD
-
-      if (this._traceId128bit) {
-        let randomId = Utils.getRandom128();
-        ctx.traceId = randomId;
-        ctx.spanId = randomId.slice(-8);
-      } else {
-        let randomId = Utils.getRandom64();
-        ctx.traceId = randomId;
-        ctx.spanId = randomId;
-      }
-
-      ctx.parentId = null;
-      ctx.flags = flags;
-=======
->>>>>>> 0fae741b
     } else {
       hasValidParent = true;
       let spanId = Utils.getRandom64();
