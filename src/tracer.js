// @flow
// Copyright (c) 2016 Uber Technologies, Inc.
//
// Permission is hereby granted, free of charge, to any person obtaining a copy
// of this software and associated documentation files (the "Software"), to deal
// in the Software without restriction, including without limitation the rights
// to use, copy, modify, merge, publish, distribute, sublicense, and/or sell
// copies of the Software, and to permit persons to whom the Software is
// furnished to do so, subject to the following conditions:
//
// The above copyright notice and this permission notice shall be included in
// all copies or substantial portions of the Software.
//
// THE SOFTWARE IS PROVIDED "AS IS", WITHOUT WARRANTY OF ANY KIND, EXPRESS OR
// IMPLIED, INCLUDING BUT NOT LIMITED TO THE WARRANTIES OF MERCHANTABILITY,
// FITNESS FOR A PARTICULAR PURPOSE AND NONINFRINGEMENT. IN NO EVENT SHALL THE
// AUTHORS OR COPYRIGHT HOLDERS BE LIABLE FOR ANY CLAIM, DAMAGES OR OTHER
// LIABILITY, WHETHER IN AN ACTION OF CONTRACT, TORT OR OTHERWISE, ARISING FROM,
// OUT OF OR IN CONNECTION WITH THE SOFTWARE OR THE USE OR OTHER DEALINGS IN
// THE SOFTWARE.

import BinaryCodec from './propagators/binary_codec';
import ConstSampler from './samplers/const_sampler';
import * as constants from './constants';
import * as opentracing from 'opentracing';
import pjson from '../package.json';
import {Tags as opentracing_tags} from 'opentracing';
import NoopReporter from './reporters/noop_reporter';
import Span from './span';
import SpanContext from './span_context';
import TextMapCodec from './propagators/text_map_codec';
import NullLogger from './logger';
import Utils from './util';
import Metrics from './metrics/metrics';
import NoopMetricFactory from './metrics/noop/metric_factory';

export default class Tracer {
    _serviceName: string;
    _reporter: Reporter;
    _sampler: Sampler;
    _logger: NullLogger;
    _tags: any;
    _injectors: any;
    _extractors: any;
    _metrics: any;

    constructor(serviceName: string,
            reporter: Reporter = new NoopReporter(),
            sampler: Sampler = new ConstSampler(false),
            options: any = {}) {
        this._tags = options.tags || {};
        this._tags[constants.JAEGER_CLIENT_VERSION_TAG_KEY] = `Node-${pjson.version}`;
        this._tags[constants.TRACER_HOSTNAME_TAG_KEY] = Utils.myIp();

        this._metrics = options.metrics || new Metrics(new NoopMetricFactory());

        this._serviceName = serviceName;
        this._reporter = reporter;
        this._sampler = sampler;
        this._logger = options.logger || new NullLogger();
        this._injectors = {};
        this._extractors = {};

        let textCodec = new TextMapCodec({
            urlEncoding: false,
            metrics: this._metrics
        });
        this.registerInjector(opentracing.FORMAT_TEXT_MAP, textCodec);
        this.registerExtractor(opentracing.FORMAT_TEXT_MAP, textCodec);

        let httpCodec = new TextMapCodec({
            urlEncoding: true,
            metrics: this._metrics
        });
        this.registerInjector(opentracing.FORMAT_HTTP_HEADERS, httpCodec);
        this.registerExtractor(opentracing.FORMAT_HTTP_HEADERS, httpCodec);

        let binaryCodec = new BinaryCodec();
        this.registerInjector(opentracing.FORMAT_BINARY, binaryCodec);
        this.registerExtractor(opentracing.FORMAT_BINARY, binaryCodec);

        this._setProcess();
    }

    _setProcess(): void {
        this._reporter.setProcess(this._serviceName, Utils.convertObjectToTags(this._tags));
    }

    _startInternalSpan(
        spanContext: SpanContext,
        operationName: string,
        startTime: number,
        internalTags: any = {},
        tags: any = {},
        parentContext: ?SpanContext,
        rpcServer: boolean,
        references: Array<Reference>): Span {

        let hadParent = parentContext && !parentContext.isDebugIDContainerOnly();
        let firstInProcess: boolean = rpcServer || (spanContext.parentId == null);
        let span = new Span(
            this,
            operationName,
            spanContext,
            startTime,
            firstInProcess,
            references
        );

        span.addTags(tags);
        span.addTags(internalTags);

        // emit metrics
        this._metrics.spansStarted.increment(1);
        if (span.context().isSampled()) {
            this._metrics.spansSampled.increment(1);
            if (!hadParent) {
                this._metrics.tracesStartedSampled.increment(1);
            } else if (rpcServer) {
                this._metrics.tracesJoinedSampled.increment(1);
            }
        } else {
            this._metrics.spansNotSampled.increment(1);
            if (!hadParent) {
                this._metrics.tracesStartedNotSampled.increment(1);
            } else if (rpcServer) {
                this._metrics.tracesJoinedNotSampled.increment(1);
            }
        }

        return span;
    }

    _report(span: Span): void {
        this._metrics.spansFinished.increment(1);
        if (span.firstInProcess) {
            span.addTags(this._tags);
        }

        this._reporter.report(span);
    }

    registerInjector(format: string, injector: Injector): void {
        this._injectors[format] = injector;
    }

    registerExtractor(format: string, extractor: Extractor): void {
        this._extractors[format] = extractor;
    }

    /**
    * The method for creating a root or child span.
    *
    * @param {string} name - the name of the operation.
    * @param {object} [fields] - the fields to set on the newly created span.
    * @param {string} fields.operationName - the name to use for the newly
    *        created span. Required if called with a single argument.
    * @param {SpanContext} [fields.childOf] - a parent SpanContext (or Span,
    *        for convenience) that the newly-started span will be the child of
    *        (per REFERENCE_CHILD_OF). If specified, `fields.references` must
    *        be unspecified.
    * @param {array} [fields.references] - an array of Reference instances,
    *        each pointing to a causal parent SpanContext. If specified,
    *        `fields.childOf` must be unspecified.
    * @param {object} [fields.tags] - set of key-value pairs which will be set
    *        as tags on the newly created Span. Ownership of the object is
    *        passed to the created span for efficiency reasons (the caller
    *        should not modify this object after calling startSpan).
    * @param {number} [fields.startTime] - a manually specified start time for
    *        the created Span object. The time should be specified in
    *        milliseconds as Unix timestamp. Decimal value are supported
    *        to represent time values with sub-millisecond accuracy.
    * @return {Span} - a new Span object.
    **/
    startSpan(operationName: string, options: ?startSpanArgs): Span {
        // Convert options.childOf to options.references as needed.
        options = options || {};
        options.operationName = operationName;
        options.references = options.references || [];

        let tags = options.tags || {};
        let startTime = options.startTime;
        if (!startTime) {
            startTime = Utils.getTimestampMicros();
        }

        // This flag is used to ensure that CHILD_OF reference is preferred 
        // as a parent even if it comes after FOLLOWS_FROM reference.
        let followsFromIsParent = false;
        let parent: ?SpanContext = options.childOf instanceof Span ? options.childOf.context() : options.childOf;
        // If there is no childOf in options, then search list of references
        for (let i = 0; i < options.references.length; i++) {
            let ref: Reference = options.references[i];
            if (ref.type() === opentracing.REFERENCE_CHILD_OF) {
                if (!parent || followsFromIsParent) {
                    parent = ref.referencedContext();
                    break;
                }
            } else if (ref.type() === opentracing.REFERENCE_FOLLOWS_FROM) {
                if (!parent) {
                    parent = ref.referencedContext();
                    followsFromIsParent = true;
                }
            }
        }

        let spanKindValue = tags[opentracing_tags.SPAN_KIND];
        let rpcServer = (spanKindValue === opentracing_tags.SPAN_KIND_RPC_SERVER);


        let ctx: SpanContext = new SpanContext();
        let samplerTags: any = {};
<<<<<<< HEAD
        let debugRequest = (parent && parent.isDebugIDContainerOnly());
        if (!parent || debugRequest || parent.isEmptyContext) {
=======
        if (!parent || !parent.isValid) {
>>>>>>> d04b8e70
            let randomId = Utils.getRandom64();
            let flags = 0;
            if (parent) {
                if (parent.isDebugIDContainerOnly()) {
                    flags |= (constants.SAMPLED_MASK | constants.DEBUG_MASK);
                    samplerTags[constants.JAEGER_DEBUG_HEADER] = parent.debugId;
                }
                // baggage that could have been passed via `jaeger-baggage` header
                ctx.baggage = parent.baggage;
            } else if (this._sampler.isSampled()) {
                flags |= constants.SAMPLED_MASK;
                samplerTags = this._sampler.getTags();
            }

            ctx.traceId = randomId;
            ctx.spanId = randomId;
            ctx.parentId = null;
            ctx.flags = flags;
        } else {
            ctx.traceId = parent.traceId;
            ctx.spanId = Utils.getRandom64();
            ctx.parentId = parent.spanId;
            ctx.flags = parent.flags;

            // reuse parent's baggage as we'll never change it
            ctx.baggage = parent.baggage;
        }

        return this._startInternalSpan(
            ctx,
            options.operationName,
            startTime,
            samplerTags,
            tags,
            parent,
            rpcServer,
            options.references
        );
    }

    /**
     * Saves the span context into the carrier object for various formats, and encoders.
     *
     * @param  {SpanContext} spanContext - the SpanContext to inject into the
     *         carrier object. As a convenience, a Span instance may be passed
     *         in instead (in which case its .context() is used for the
     *         inject()).
     * @param  {string} format - the format of the carrier.
     * @param  {any} carrier - see the documentation for the chosen `format`
     *         for a description of the carrier object.
     **/
    inject(spanContext: SpanContext, format: string, carrier: any): void {
        let injector = this._injectors[format];
        if (!injector) {
            throw new Error(`Unsupported format: ${format}`);
        }

        injector.inject(spanContext, carrier);
    }

    /**
    * Responsible for extracting a span context from various serialized formats.
    *
    * @param  {string} format - the format of the carrier.
    * @param  {any} carrier - the type of the carrier object is determined by
    *         the format.
    * @return {SpanContext}
    *         The extracted SpanContext, or null if no such SpanContext could
    *         be found in `carrier`
    */
    extract(format: string, carrier: any): SpanContext {
        let extractor = this._extractors[format];
        if (!extractor) {
            throw new Error(`Unsupported format: ${format}`);
        }

        return extractor.extract(carrier);
    }

    /**
     * Closes the tracer, flushes spans, and executes any callbacks if necessary.
     *
     * @param {Function} [callback] - a callback that runs after the tracer has been closed.
     **/
    close(callback: Function): void {
        var reporter = this._reporter;
        this._reporter = new NoopReporter();
        reporter.close(() => {
            this._sampler.close(callback);
        });
    }

    /**
     * Writes spans to the local agent, and executes a callback if necessary.
     *
     * @param {Function} [callback] - a callback that runs after spans have been flushed.
     **/
    flush(callback: Function): void {
        this._reporter.flush(callback);
    }
}<|MERGE_RESOLUTION|>--- conflicted
+++ resolved
@@ -210,12 +210,7 @@
 
         let ctx: SpanContext = new SpanContext();
         let samplerTags: any = {};
-<<<<<<< HEAD
-        let debugRequest = (parent && parent.isDebugIDContainerOnly());
-        if (!parent || debugRequest || parent.isEmptyContext) {
-=======
         if (!parent || !parent.isValid) {
->>>>>>> d04b8e70
             let randomId = Utils.getRandom64();
             let flags = 0;
             if (parent) {
