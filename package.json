--- conflicted
+++ resolved
@@ -39,10 +39,6 @@
     "body-parser": "^1.15.2",
     "chai": "^3.5.0",
     "coveralls": "^2.11.14",
-<<<<<<< HEAD
-    "deep-equal": "^1.0.1",
-=======
->>>>>>> 7abbfe5e
     "eslint": "^2.4.0",
     "eslint-config-airbnb": "^6.2.0",
     "eslint-plugin-flowtype": "^2.4.0",
