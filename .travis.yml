sudo: required

language: node_js

node_js:
- '6'

cache:
  directories:
  - ~/.npm

services:
- docker

matrix:
  include:
  - env: TEST_NODE_VERSION=0.10 COVER=1
    sudo: required
    services:
    - docker
  - env: TEST_NODE_VERSION=0.10 CROSSDOCK=1
    sudo: required
    services:
      - docker
  - env: TEST_NODE_VERSION=6 LINT=1 PROM_METRICS_TEST=1
  - env: TEST_NODE_VERSION=4
  - env: TEST_NODE_VERSION=node PROM_METRICS_TEST=1

env:
  global:
  - DOCKER_VERSION=1.12.0-0~trusty
  - DOCKER_COMPOSE_VERSION=1.8.0
  - COMMIT=${TRAVIS_COMMIT::8}
  # DOCKER_USER=<docker username>
  - secure: "elMJHRqjk151emHqsZ8GvP7enA3rAfbCgIdlyqTpTfR4DMv+k/Qz+5X8XMrmFeTTCqVIj5G0vgQq5FjXz2WbqAi/Y6V9wRdz6yTYc1/pAZn+CYpJ8zQhP96soYO0IJzBtPaxjcfF1AF24+zRrR5r4sLQx8US9tC7Dp4rvTk5GI7RNr1miMx80UBOEWkiN7Es84Lt8arG1aVe3I3Ge46+3dbZ28q6lPFDBEGz1FuHj0UBc4XVPJy+1yAoVV+knW15fkAggmNPS/X0GjHw/gtc6ntiFrrm/MhF+RjtS/tLcaU27Hq2rifWC1o2k8XHHxx3pLZPLCBrzZytI+LkZL680KOQo3Tohih8KF3sPL7dy8eSm0nq2a8IRXkj9UAjNDif1tO9C3C0LxRZK5NeLzRHGd5AwYEDQUkbWQpbCTkQv33uyn4tPBAO+pOzWXO93iv7oczDCnZUfTcrYV8xcC+SJHJjy3Yxs11AtV4S/d5KYbvv3vzJdsmQQqhunX7auTwXjjQk3Cpn3MBKWyxYC+4HFKbU3AGXgQmS762axoGiq5X4RjkHBXDrp28iT7MQkJniB3IF+Vy9ztc1YLAtjxCNJywWgrfSlwiy+t8Lpg5qdRFNGSipLcMCziGyyc6Xu/qN6yqlXLaSbjAr0eR6tJlbfzx9Buy6e99ltUViv3WG4Rw="
  # DOCKER_PASS=<docker password>
  - secure: "aJKL0cTNwTpO+FDA39FbV8nKu7LO0bl5qmEYIFkFLNNgA6189QqCuW6eu3txnYMWXRYvm9KpboC9ktSesY/qverOQMW28p012kJz6bXP8atbqzO909Uso40OX8wV99cB2ntdI0l7oyykXC0BFh6xFT0G2hPtwJvNE+SQZbi4lFs8zHUxVG8qEuo1vTPLgqBaS+mXj0Fe9Bzdl4ZOJviHoXSapp+QDfhVGX+7GKUcbLjxea6kEXHVVaDVT21FUOUY0c8GeSVPbs+klaX8FU9I1Rs1X3tCgZJ5/1Xrlk0Q9tq0m4HM2fiOGhybwtoPqbYus8jczk1g7yK9pYG6A2+i0g4/KujATUHohg1Jq2tStgbadkQ3RLWucY4Te3w4K1yAidyYaVy66SDmSb9MO5poakyVq8lBKTzDh2bFDp8z+EcvTDYJipnj7MGHLV/uuVQOhcofvOZ/ChG3SbdusLSGm5lU+hPETtRQcT6kGnrZo1s0ROmVVNxncwvttqPX1qb8mduDAmqBT/gPZHX6ziCnXt2U591wTPCvDGLoxqMPVv4zaFoMjXIPpUzv9nOq7oIWUrlQOro/jeadAoDWe2IWNhpHcOFclVGfZoLfK8e7gCVVMqQ+cJ7uU4F5/m/2yV3vjwFLA1j2jadtRsgMbzEo950i1NBi0C0t67GJ7FXT2G8="

before_install:
- docker version
- npm install babel-cli
- if [ "$CROSSDOCK" = "1" ]; then make install_docker_ci ; fi
# Install the Node version to test against
- nvm install $TEST_NODE_VERSION
# Switch back to build-time Node version
- nvm use $TRAVIS_NODE_VERSION

before_script:
- npm uninstall -D husky lint-staged
- travis_retry make node-modules
- make build-node
- nvm use $TEST_NODE_VERSION
- node --version
- rm -rf ./node_modules package-lock.json
- travis_retry npm install
- if [ "$PROM_METRICS_TEST" = "1" ]; then npm install prom-client@11.0.0; fi

script:
- if [ "$LINT" = "1" ]; then npm run lint; fi
- if [ "$CROSSDOCK" != "1" ]; then make test-without-build; fi
<<<<<<< HEAD
- if [ "$PROM_METRICS_TEST" = "1" ]; then npm run test-prom-metrics; fi
- if [ "$COVER" = "1" ]; then npm run coveralls; fi
- if [ "$CROSSDOCK" = "1" ]; then make crossdock-fresh ; fi
=======
- if [ "$COVER" = "1" ]; then npm run cover && bash <(curl -s https://codecov.io/bash); fi
- if [ "$CROSSDOCK" = "1" ]; then make crossdock-fresh; fi
>>>>>>> 50895c2c

after_script:
- nvm use $TRAVIS_NODE_VERSION

after_failure:
- if [ "$CROSSDOCK" = "1" ]; then timeout 5 make crossdock-logs ; fi

after_success:
- if [ "$CROSSDOCK" = "1" ]; then
    export REPO=jaegertracing/xdock-node;
    export BRANCH=$(if [ "$TRAVIS_PULL_REQUEST" == "false" ]; then echo $TRAVIS_BRANCH; else echo $TRAVIS_PULL_REQUEST_BRANCH; fi);
    export TAG=`if [ "$BRANCH" == "master" ]; then echo "latest"; else echo $BRANCH; fi`;
    echo "TRAVIS_BRANCH=$TRAVIS_BRANCH, REPO=$REPO, PR=$PR, BRANCH=$BRANCH, TAG=$TAG";
    export DOCKER=$(if [ "$BRANCH" == "master" ] && [ "$CROSSDOCK" == "1" ]; then echo docker; else echo true; fi);
    $DOCKER login -u $DOCKER_USER -p $DOCKER_PASS;
    $DOCKER build -f crossdock/Dockerfile -t $REPO:$COMMIT .;
    $DOCKER tag $REPO:$COMMIT $REPO:$TAG;
    $DOCKER tag $REPO:$COMMIT $REPO:travis-$TRAVIS_BUILD_NUMBER;
    $DOCKER push $REPO;
    fi<|MERGE_RESOLUTION|>--- conflicted
+++ resolved
@@ -58,14 +58,9 @@
 script:
 - if [ "$LINT" = "1" ]; then npm run lint; fi
 - if [ "$CROSSDOCK" != "1" ]; then make test-without-build; fi
-<<<<<<< HEAD
 - if [ "$PROM_METRICS_TEST" = "1" ]; then npm run test-prom-metrics; fi
-- if [ "$COVER" = "1" ]; then npm run coveralls; fi
+- if [ "$COVER" = "1" ]; then npm run cover && bash <(curl -s https://codecov.io/bash); fi
 - if [ "$CROSSDOCK" = "1" ]; then make crossdock-fresh ; fi
-=======
-- if [ "$COVER" = "1" ]; then npm run cover && bash <(curl -s https://codecov.io/bash); fi
-- if [ "$CROSSDOCK" = "1" ]; then make crossdock-fresh; fi
->>>>>>> 50895c2c
 
 after_script:
 - nvm use $TRAVIS_NODE_VERSION
